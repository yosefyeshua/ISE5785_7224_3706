package primitives;

import java.util.Objects;

import static primitives.Util.isZero;

/**
 * Wrapper class for java.jwt.Color The constructors operate with any
 * non-negative RGB values. The colors are maintained without upper limit of
 * 255. Some additional operations are added that are useful for manipulating
 * light's colors
 * @author Dan Zilberstein
 */
public class Color {
   /**
    * The internal fields maintain RGB components as double numbers from 0 to
    * whatever...
    */
   public final Double3     rgb;

   /* setup of colors */
   /** Black color = (0,0,0) */
   public static final Color BLACK = new Color();
   /** White color = (255,255,255) */
   public static final Color WHITE = new Color(255, 255, 255);
   /** Gray color = (127,127,127) */
   public static final Color GRAY  = new Color(127, 127, 127);
   /** Dark Gray color = (64,64,64) */
   public static final Color DARK_GRAY = new Color(64, 64, 64);
   /** Light Gray color = (192,192,192) */
   public static final Color LIGHT_GRAY = new Color(192, 192, 192);
   /** Pink color = (255,192,203) */
   public static final Color PINK = new Color(255, 192, 203);
   /** Orange color = (255,165,0) */
   public static final Color ORANGE = new Color(255, 165, 0);
   /** Brown color = (165,42,42) */
   public static final Color BROWN = new Color(165, 42, 42);
   /** Light Blue color = (173,216,230) */
   public static final Color LIGHT_BLUE = new Color(173, 216, 230);
   /** Red color = (255,0,0) */
   public static final Color RED = new Color(255, 0, 0);
   /** Green color = (0,255,0) */
   public static final Color GREEN = new Color(0, 255, 0);
   /** Blue color = (0,0,255) */
   public static final Color BLUE = new Color(0, 0, 255);
   /** Dark Blue color = (0,0,139) */
   public static final Color DARK_BLUE = new Color(0, 0, 139);
   /** Light Green color = (144,238,144) */
   public static final Color LIGHT_GREEN = new Color(144, 238, 144);
   /** Light Pink color = (255,182,193) */
   public static final Color LIGHT_PINK = new Color(255, 182, 193);
   /** Light Yellow color = (255,255,224) */
   public static final Color LIGHT_YELLOW = new Color(255, 255, 224);
   /** Cyan color = (0,255,255) */
   public static final Color CYAN = new Color(0, 255, 255);
   /** Magenta color = (255,0,255) */
   public static final Color MAGENTA = new Color(255, 0, 255);
   /** Yellow color = (255,255,0) */
   public static final Color YELLOW = new Color(255, 255, 0);


    /** Threshold for color equality - two colors are equal if their RGB components differ by less than this value */
   public static int COLOR_EQALITY_THRESHOLD = 5;


   /** Default constructor - to generate Black Color (privately) */
   private Color() { rgb = Double3.ZERO; }

   /**
    * Constructor to generate a color according to RGB components Each component
    * in
    * range 0..255 (for printed white color) or more [for lights]
    * @param r Red component
    * @param g Green component
    * @param b Blue component
    */
   public Color(double r, double g, double b) {
      if (r < 0 || g < 0 || b < 0) throw new IllegalArgumentException("Negative color component is illegal");
      rgb = new Double3(r, g, b);
   }

   /**
    * Constructor to generate a color according to RGB components Each component
    * in
    * range 0..255 (for printed white color) or more [for lights]
    * @param rgb triad of Red/Green/Blue components
    */
   private Color(Double3 rgb) {
      if (rgb.d1() < 0 || rgb.d2() < 0 || rgb.d3() < 0)
         throw new IllegalArgumentException("Negative color component is illegal");
      this.rgb = rgb;
   }

   /**
    * Constructor on base of java.awt.Color object
    * @param other java.awt.Color's source object
    */
   public Color(java.awt.Color other) { rgb = new Double3(other.getRed(), other.getGreen(), other.getBlue()); }

   /**
    * Color getter - returns the color after converting it into java.awt.Color
    * object During the conversion any component bigger than 255 is set to 255
    * @return java.awt.Color object based on this Color RGB components
    */
   public java.awt.Color getColor() {
      int ir = (int) rgb.d1();
      int ig = (int) rgb.d2();
      int ib = (int) rgb.d3();
      return new java.awt.Color(ir > 255 ? 255 : ir, ig > 255 ? 255 : ig, ib > 255 ? 255 : ib);
   }

   /**
    * Operation of adding this and one or more other colors (by component)
    * @param  colors one or more other colors to add
    * @return        new Color object which is a result of the operation
    */
   public Color add(Color... colors) {
      double rr = rgb.d1();
      double rg = rgb.d2();
      double rb = rgb.d3();
      for (Color c : colors) {
         rr += c.rgb.d1();
         rg += c.rgb.d2();
         rb += c.rgb.d3();
      }
      return new Color(rr, rg, rb);
   }

   /**
    * Scale the color by a scalar triad per rgb
    * @param  k scale factor per rgb
    * @return   new Color object which is the result of the operation
    */
   public Color scale(Double3 k) {
      if (k.d1() < 0.0 || k.d2() < 0.0 || k.d3() < 0.0)
         throw new IllegalArgumentException("Can't scale a color by a negative number");
      return new Color(rgb.product(k));
   }

   /**
    * Scale the color by a scalar
    * @param  k scale factor
    * @return   new Color object which is the result of the operation
    */
   public Color scale(double k) {
      if (k < 0.0) throw new IllegalArgumentException("Can't scale a color by a negative number");
      return new Color(rgb.scale(k));
   }

   /**
    * Scale the color by (1 / reduction factor)
    * @param  k reduction factor
    * @return   new Color object which is the result of the operation
    */
   public Color reduce(int k) {
      if (k < 1) throw new IllegalArgumentException("Can't scale a color by a by a number lower than 1");
      return new Color(rgb.reduce(k));
   }



   @Override
   public boolean equals(Object obj) {
      if (this == obj) return true;
      return (obj instanceof Color other)
<<<<<<< HEAD
              && (Math.abs(rgb.d1() - other.rgb.d1()) < 5)
              && (Math.abs(rgb.d2() - other.rgb.d2()) < 5)
              && (Math.abs(rgb.d3() - other.rgb.d3()) < 5);
=======
              && (Math.abs(rgb.d1() - other.rgb.d1()) < COLOR_EQALITY_THRESHOLD)
              && (Math.abs(rgb.d2() - other.rgb.d2()) < COLOR_EQALITY_THRESHOLD)
              && (Math.abs(rgb.d3() - other.rgb.d3()) < COLOR_EQALITY_THRESHOLD);
>>>>>>> 8ef425ed
   }

   @Override
   public int hashCode() {
      return Objects.hashCode(rgb);
   }

   @Override
   public String toString() { return "rgb:" + rgb; }
}<|MERGE_RESOLUTION|>--- conflicted
+++ resolved
@@ -163,15 +163,9 @@
    public boolean equals(Object obj) {
       if (this == obj) return true;
       return (obj instanceof Color other)
-<<<<<<< HEAD
-              && (Math.abs(rgb.d1() - other.rgb.d1()) < 5)
-              && (Math.abs(rgb.d2() - other.rgb.d2()) < 5)
-              && (Math.abs(rgb.d3() - other.rgb.d3()) < 5);
-=======
               && (Math.abs(rgb.d1() - other.rgb.d1()) < COLOR_EQALITY_THRESHOLD)
               && (Math.abs(rgb.d2() - other.rgb.d2()) < COLOR_EQALITY_THRESHOLD)
               && (Math.abs(rgb.d3() - other.rgb.d3()) < COLOR_EQALITY_THRESHOLD);
->>>>>>> 8ef425ed
    }
 
    @Override
