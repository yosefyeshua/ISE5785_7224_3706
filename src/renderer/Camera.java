--- conflicted
+++ resolved
@@ -249,19 +249,11 @@
      */
     private List<Ray> constructDofRays(Ray ray) {
         List<Ray> rays = new LinkedList<>();
-<<<<<<< HEAD
-        double t = focalDistance / vTo.dotProduct(ray.getDirection());
-        Point focalPoint = ray.getPoint(t);
-
-        for (int i = 0; i < dofSamples; i++) {
-            Point aperturePoint = getRandomAperturePoint();
-=======
             double t = focalDistance / vTo.dotProduct(ray.getDirection());
         Point focalPoint = ray.getPoint(t);
 
         for (int i = 0; i < dofSamples; i++) {
                 Point aperturePoint = p0.getRandomRadialPoint(vRight,vUp,apertureRadius);
->>>>>>> 7abcfc3d
             Vector dir = focalPoint.subtract(aperturePoint).normalize();
             rays.add(new Ray(aperturePoint, dir));
         }
@@ -315,6 +307,8 @@
         double rX = width / nX;
         double xJ = (j + xOff - (nX - 1) / 2.0) * rX;
         double yI = -(i + yOff - (nY - 1) / 2.0) * rY;
+        xJ = xJ + Util.random(-0.5, 0.5) * rX;
+        yI = yI + Util.random(-0.5, 0.5) * rY;
         if (!Util.isZero(xJ))
             pij = pij.add(vRight.scale(xJ));
         if (!Util.isZero(yI))
