--- conflicted
+++ resolved
@@ -20,9 +20,6 @@
      * to avoid self-shadowing artifacts.
      */
     private static final double DELTA = 0.1;
-<<<<<<< HEAD
-    private static final int MAX_CALC_COLOR_LEVEL = 30;
-=======
     /**
      * The maximum recursion level for calculating color contributions from reflections and refractions.
      * This limits the depth of recursive calls to prevent excessive computation.
@@ -32,7 +29,6 @@
      * The minimum value for calculating color contributions.
      * If the attenuation factor is below this threshold, the contribution is considered negligible.
      */
->>>>>>> 30708790
     private static final double MIN_CALC_COLOR_K = 0.001;
     /**
      * The initial attenuation factor for color calculations.
