--- conflicted
+++ resolved
@@ -494,648 +494,6 @@
          .writeToImage("lightTrianglesSpotSharp");
    }
 
-<<<<<<< HEAD
-   /**
-    * Render a chessboard on a glass table with realistic lighting and fluorescent lamps above.
-    */
-   @Test
-   void chessboardOnGlassTableWithFluorescent() {
-       Scene scene = new Scene("Chessboard Glass Table")
-               .setAmbientLight(new AmbientLight(new Color(30, 30, 30)));
-
-       // Chessboard parameters
-       int size = 8;
-       double squareSize = 30;
-       double boardZ = -100;
-       Color beige = new Color(245, 245, 220);
-       Color brown = new Color(139, 69, 19);
-       Material mat = new Material().setKD(0.7).setKS(0.3).setNShininess(100);
-
-       // Build chessboard
-       for (int row = 0; row < size; row++) {
-           for (int col = 0; col < size; col++) {
-               Color color = ((row + col) % 2 == 0) ? beige : brown;
-               double x0 = (col - size / 2.0) * squareSize;
-               double y0 = (row - size / 2.0) * squareSize;
-               Point p1 = new Point(x0, y0, boardZ + 1);
-               Point p2 = new Point(x0 + squareSize, y0, boardZ + 1);
-               Point p3 = new Point(x0 + squareSize, y0 + squareSize, boardZ + 1);
-               Point p4 = new Point(x0, y0 + squareSize, boardZ + 1);
-               scene.geometries.add(
-                   new Polygon(p1, p2, p3, p4)
-                       .setEmission(color)
-                       .setMaterial(mat)
-               );
-           }
-       }
-
-       // Glass table (large transparent rectangle under the chessboard)
-       double tableWidth = size * squareSize + 40;
-       double tableHeight = size * squareSize + 40;
-       double tableZ = boardZ;
-       Color glassColor = new Color(180, 220, 255).reduce(2);
-       Material glassMat = new Material()
-               .setKD(0.1)
-               .setKS(0.9)
-               .setNShininess(300)
-               .setKT(0.8); // 80% transparent
-
-       Point t1 = new Point(-tableWidth / 2, -tableHeight / 2, tableZ);
-       Point t2 = new Point(tableWidth / 2, -tableHeight / 2, tableZ);
-       Point t3 = new Point(tableWidth / 2, tableHeight / 2, tableZ);
-       Point t4 = new Point(-tableWidth / 2, tableHeight / 2, tableZ);
-       scene.geometries.add(
-           new Polygon(t1, t2, t3, t4)
-               .setEmission(glassColor)
-               .setMaterial(glassMat)
-       );
-
-       // Table legs (transparent cylinders)
-       double legRadius = 5;
-       double legHeight = 80;
-       double legZ0 = tableZ - legHeight;
-       Material floorMat = new Material()
-               .setKD(0.2)      // Diffuse
-               .setKS(0.9)      // High specular for shine
-               .setNShininess(300) // Very shiny
-               .setKR(0.7);     // Reflection (0.0-1.0)
-
-       scene.geometries.add(
-               new Plane(new Point(0, 0, legZ0), new Vector(0, 0, 1))
-                       .setEmission(Color.RED.scale(2))
-                       .setMaterial(floorMat)
-       );
-       Material legMat = new Material().setKD(0.1).setKS(0.8).setNShininess(200).setKT(0.7);
-       for (int dx : new int[]{-1, 1}) {
-           for (int dy : new int[]{-1, 1}) {
-               double x = dx * (tableWidth / 2 - 10);
-               double y = dy * (tableHeight / 2 - 10);
-               scene.geometries.add(
-                   new Cylinder(legRadius,
-                           new Ray(new Point(x, y, legZ0), new Vector(0, 0, 1)),
-                           legHeight)
-                       .setEmission(glassColor)
-                       .setMaterial(legMat)
-               );
-           }
-       }
-
-       // Fluorescent lamps (two transparent cylinders above, with white point lights inside)
-       double lampRadius = 4;
-       double lampLength = tableWidth * 0.8;
-       double lampZ = tableZ + 200; // Above the table
-       double lampY1 = -tableHeight / 10; // Two heights for lamps
-       double lampY2 = tableHeight / 10; // to create a more realistic look
-       Material lampMat = new Material().setKD(0.05).setKS(0.9).setNShininess(200).setKT(0.6);
-
-       for (double lampY : new double[]{lampY1, lampY2}) {
-           Point lampStart = new Point(-lampLength / 2, lampY, lampZ);
-           Vector lampDir = new Vector(1, 0, 0);
-           scene.geometries.add(
-               new Cylinder(lampRadius, new Ray(lampStart, lampDir), lampLength)
-                   .setEmission(new Color(220, 220, 255))
-                   .setMaterial(lampMat)
-           );
-           // Add white point lights along the lamp
-           for (int i = 0; i < 5; i++) {
-               double frac = (i + 0.5) / 5.0;
-               Point lightPos = lampStart.add(lampDir.scale(lampLength * frac));
-               scene.lights.add(
-                   new PointLight(new Color(200, 200, 200), lightPos)
-                       .setKL(0.0005).setKQ(0.0001)
-               );
-           }
-       }
-
-       // Camera setup
-       Camera camera = Camera.getBuilder()
-               .setRayTracer(scene, RayTracerType.SIMPLE)
-               .setLocation(new Point(0, -600, 200))
-               .setDirection(new Point(0, 0, boardZ), new Vector(0, 1, 0))
-               .setVpSize(400, 400)
-               .setVpDistance(700)
-               .setResolution(800, 800)
-                .setApertureRadius(5) // Depth of field
-                .setFocalDistance(200) // Focus on the chessboard
-                .setDofSamples(10) // More samples for smoother DOF
-               .build();
-
-       camera.renderImage()
-               .writeToImage("chessboardOnGlassTableWithFluorescent");
-   }
-
-
-    @Test
-    void chessboardOnGlassTableWithFluorescent2() {
-        Scene scene = new Scene("Chessboard Glass Table")
-                .setAmbientLight(new AmbientLight(new Color(30, 30, 30)));
-
-        int size = 8;
-        double squareSize = 30;
-        double boardZ = -100;
-        Color beige = new Color(245, 245, 220);
-        Color brown = new Color(139, 69, 19);
-        Material mat = new Material().setKD(0.7).setKS(0.3).setNShininess(100);
-
-        for (int row = 0; row < size; row++) {
-            for (int col = 0; col < size; col++) {
-                Color color = ((row + col) % 2 == 0) ? beige : brown;
-                double x0 = (col - size / 2.0) * squareSize;
-                double y0 = (row - size / 2.0) * squareSize;
-                Point p1 = new Point(x0, y0, boardZ + 1);
-                Point p2 = new Point(x0 + squareSize, y0, boardZ + 1);
-                Point p3 = new Point(x0 + squareSize, y0 + squareSize, boardZ + 1);
-                Point p4 = new Point(x0, y0 + squareSize, boardZ + 1);
-                scene.geometries.add(
-                        new Polygon(p1, p2, p3, p4)
-                                .setEmission(color)
-                                .setMaterial(mat)
-                );
-            }
-        }
-
-        // שולחן זכוכית
-        double tableWidth = size * squareSize + 40;
-        double tableHeight = size * squareSize + 40;
-        double tableZ = boardZ;
-        Color glassColor = new Color(180, 220, 255).reduce(2);
-        Material glassMat = new Material()
-                .setKD(0.1).setKS(0.9).setNShininess(300).setKT(0.8);
-
-        Point t1 = new Point(-tableWidth / 2, -tableHeight / 2, tableZ);
-        Point t2 = new Point(tableWidth / 2, -tableHeight / 2, tableZ);
-        Point t3 = new Point(tableWidth / 2, tableHeight / 2, tableZ);
-        Point t4 = new Point(-tableWidth / 2, tableHeight / 2, tableZ);
-        scene.geometries.add(
-                new Polygon(t1, t2, t3, t4)
-                        .setEmission(glassColor)
-                        .setMaterial(glassMat)
-        );
-
-        // רגליים פחות שקופות
-        double legRadius = 5;
-        double legHeight = 80;
-        double legZ0 = tableZ - legHeight;
-        Material legMat = new Material().setKD(0.1).setKS(0.6).setNShininess(100).setKT(0.3); // פחות KT
-
-        for (int dx : new int[]{-1, 1}) {
-            for (int dy : new int[]{-1, 1}) {
-                double x = dx * (tableWidth / 2 - 10);
-                double y = dy * (tableHeight / 2 - 10);
-                scene.geometries.add(
-                        new Cylinder(legRadius, new Ray(new Point(x, y, legZ0), new Vector(0, 0, 1)), legHeight)
-                                .setEmission(glassColor)
-                                .setMaterial(legMat)
-                );
-            }
-        }
-
-        // רצפה – פחות מבריקה, יותר כהה, קצת יותר נמוכה
-        Material floorMat = new Material()
-                .setKD(0.3).setKS(0.7).setNShininess(150).setKR(0.5); // פחות מבריק
-        scene.geometries.add(
-                new Plane(new Point(0, 0, legZ0 - 5), new Vector(0, 0, 1))
-                        .setEmission(new Color(120, 0, 0))
-                        .setMaterial(floorMat)
-        );
-
-        // פלורסנטים
-        double lampRadius = 4;
-        double lampLength = tableWidth * 0.8;
-        double lampZ = tableZ + 200;
-        double lampY1 = -tableHeight / 10;
-        double lampY2 = tableHeight / 10;
-        Material lampMat = new Material().setKD(0.05).setKS(0.9).setNShininess(200).setKT(0.6);
-
-        for (double lampY : new double[]{lampY1, lampY2}) {
-            Point lampStart = new Point(-lampLength / 2, lampY, lampZ);
-            Vector lampDir = new Vector(1, 0, 0);
-            scene.geometries.add(
-                    new Cylinder(lampRadius, new Ray(lampStart, lampDir), lampLength)
-                            .setEmission(new Color(220, 220, 255))
-                            .setMaterial(lampMat)
-            );
-            for (int i = 0; i < 5; i++) {
-                double frac = (i + 0.5) / 5.0;
-                Point lightPos = lampStart.add(lampDir.scale(lampLength * frac));
-                scene.lights.add(
-                        new PointLight(new Color(200, 200, 200), lightPos)
-                                .setKL(0.0005).setKQ(0.0001)
-                );
-            }
-        }
-
-        // שני כיסאות חומים פשוטים בצדדים
-        Color chairColor = new Color(100, 50, 20);
-        Material chairMat = new Material().setKD(0.6).setKS(0.2).setNShininess(30);
-        double seatWidth = 25, seatDepth = 25, seatHeight = 10;
-        double chairZ = legZ0 + 10;
-        double chairY = tableHeight / 2 + 20;
-
-        for (int dx : new int[]{-1, 1}) {
-            double x0 = dx * (tableWidth / 2 - 20);
-            Point c1 = new Point(x0, chairY, chairZ);
-            Point c2 = new Point(x0 + seatWidth, chairY, chairZ);
-            Point c3 = new Point(x0 + seatWidth, chairY + seatDepth, chairZ);
-            Point c4 = new Point(x0, chairY + seatDepth, chairZ);
-            scene.geometries.add(
-                    new Polygon(c1, c2, c3, c4)
-                            .setEmission(chairColor)
-                            .setMaterial(chairMat)
-            );
-        }
-        // Blue carpet just above the red floor
-        double carpetZ = legZ0 - 4.5; // Slightly above the red floor
-        double carpetWidth = tableWidth + 60;
-        double carpetHeight = tableHeight + 60;
-        Color carpetColor = new Color(30, 60, 180);
-        Material carpetMat = new Material().setKD(0.7).setKS(0.1).setNShininess(20);
-
-        Point carpet1 = new Point(-carpetWidth / 2, -carpetHeight / 2, carpetZ);
-        Point carpet2 = new Point(carpetWidth / 2, -carpetHeight / 2, carpetZ);
-        Point carpet3 = new Point(carpetWidth / 2, carpetHeight / 2, carpetZ);
-        Point carpet4 = new Point(-carpetWidth / 2, carpetHeight / 2, carpetZ);
-
-        scene.geometries.add(
-            new Polygon(carpet1, carpet2, carpet3, carpet4)
-                .setEmission(carpetColor)
-                .setMaterial(carpetMat)
-        );
-        // מצלמה
-        Camera camera = Camera.getBuilder()
-                .setRayTracer(scene, RayTracerType.SIMPLE)
-                .setLocation(new Point(0, -600, 200))
-                .setDirection(new Point(0, 0, boardZ), new Vector(0, 1, 0))
-                .setVpSize(400, 400)
-                .setVpDistance(700)
-                .setResolution(800, 800)
-                .build();
-
-        camera.renderImage()
-                .writeToImage("chessboardOnGlassTableWithFluorescent2");
-    }
-    @Test
-    void chessboardOnGlassTableWithFluorescent3() {
-        Scene scene = new Scene("Chessboard Glass Table")
-                .setAmbientLight(new AmbientLight(new Color(30, 30, 30)));
-
-        int size = 8;
-        double squareSize = 30;
-        double boardZ = -100;
-        Color beige = new Color(245, 245, 220);
-        Color brown = new Color(139, 69, 19);
-        Material mat = new Material().setKD(0.7).setKS(0.3).setNShininess(100);
-
-        for (int row = 0; row < size; row++) {
-            for (int col = 0; col < size; col++) {
-                Color color = ((row + col) % 2 == 0) ? beige : brown;
-                double x0 = (col - size / 2.0) * squareSize;
-                double y0 = (row - size / 2.0) * squareSize;
-                Point p1 = new Point(x0, y0, boardZ + 1);
-                Point p2 = new Point(x0 + squareSize, y0, boardZ + 1);
-                Point p3 = new Point(x0 + squareSize, y0 + squareSize, boardZ + 1);
-                Point p4 = new Point(x0, y0 + squareSize, boardZ + 1);
-                scene.geometries.add(
-                        new Polygon(p1, p2, p3, p4)
-                                .setEmission(color)
-                                .setMaterial(mat)
-                );
-            }
-        }
-
-        // Glass table
-        double tableWidth = size * squareSize + 40;
-        double tableHeight = size * squareSize + 40;
-        double tableZ = boardZ;
-        Color glassColor = new Color(180, 220, 255).reduce(2);
-        Material glassMat = new Material()
-                .setKD(0.1).setKS(0.9).setNShininess(300).setKT(0.5); // half transparent
-
-        Point t1 = new Point(-tableWidth / 2, -tableHeight / 2, tableZ);
-        Point t2 = new Point(tableWidth / 2, -tableHeight / 2, tableZ);
-        Point t3 = new Point(tableWidth / 2, tableHeight / 2, tableZ);
-        Point t4 = new Point(-tableWidth / 2, tableHeight / 2, tableZ);
-        scene.geometries.add(
-                new Polygon(t1, t2, t3, t4)
-                        .setEmission(glassColor)
-                        .setMaterial(glassMat)
-        );
-
-        // Table legs
-        double legRadius = 5;
-        double legHeight = 80;
-        double legZ0 = tableZ - legHeight;
-        Material legMat = new Material().setKD(0.1).setKS(0.6).setNShininess(100).setKT(0.3);
-
-        for (int dx : new int[]{-1, 1}) {
-            for (int dy : new int[]{-1, 1}) {
-                double x = dx * (tableWidth / 2 - 10);
-                double y = dy * (tableHeight / 2 - 10);
-                scene.geometries.add(
-                        new Cylinder(legRadius, new Ray(new Point(x, y, legZ0), new Vector(0, 0, 1)), legHeight)
-                                .setEmission(glassColor)
-                                .setMaterial(legMat)
-                );
-            }
-        }
-
-        // Floor - shiny, reflective, much lower so it doesn't hide anything
-        double floorZ = legZ0 - 50;
-        Material floorMat = new Material()
-                .setKD(0.3).setKS(0.7).setNShininess(150).setKR(0.4); // reflective
-        scene.geometries.add(
-                new Plane(new Point(0, 0, floorZ), new Vector(0, 0, 1))
-                        .setEmission(new Color(120, 0, 0))
-                        .setMaterial(floorMat)
-        );
-
-        // Blue carpet - just above the floor, not shiny, not specular, receives shadows
-        double carpetZ = floorZ + 0.5;
-        double carpetWidth = tableWidth + 60;
-        double carpetHeight = tableHeight + 60;
-        Color carpetColor = new Color(30, 60, 180);
-        Material carpetMat = new Material().setKD(0.9).setKS(0.0).setNShininess(1); // matte, no specular
-
-        Point carpet1 = new Point(-carpetWidth / 2, -carpetHeight / 2, carpetZ);
-        Point carpet2 = new Point(carpetWidth / 2, -carpetHeight / 2, carpetZ);
-        Point carpet3 = new Point(carpetWidth / 2, carpetHeight / 2, carpetZ);
-        Point carpet4 = new Point(-carpetWidth / 2, carpetHeight / 2, carpetZ);
-
-        scene.geometries.add(
-            new Polygon(carpet1, carpet2, carpet3, carpet4)
-                .setEmission(carpetColor)
-                .setMaterial(carpetMat)
-        );
-
-        // Fluorescent lamps
-        double lampRadius = 4;
-        double lampLength = tableWidth * 0.8;
-        double lampZ = tableZ + 200;
-        double lampY1 = -tableHeight / 10;
-        double lampY2 = tableHeight / 10;
-        Material lampMat = new Material().setKD(0.05).setKS(0.9).setNShininess(200).setKT(0.6);
-
-        for (double lampY : new double[]{lampY1, lampY2}) {
-            Point lampStart = new Point(-lampLength / 2, lampY, lampZ);
-            Vector lampDir = new Vector(1, 0, 0);
-            scene.geometries.add(
-                    new Cylinder(lampRadius, new Ray(lampStart, lampDir), lampLength)
-                            .setEmission(new Color(220, 220, 255))
-                            .setMaterial(lampMat)
-            );
-            for (int i = 0; i < 5; i++) {
-                double frac = (i + 0.5) / 5.0;
-                Point lightPos = lampStart.add(lampDir.scale(lampLength * frac));
-                scene.lights.add(
-                        new PointLight(new Color(200, 200, 200), lightPos)
-                                .setKL(0.0005).setKQ(0.0001)
-                );
-            }
-        }
-
-        // Two brown chairs
-        Color chairColor = new Color(100, 50, 20);
-        Material chairMat = new Material().setKD(0.6).setKS(0.2).setNShininess(30);
-        double seatWidth = 25, seatDepth = 25, seatHeight = 10;
-        double chairZ = legZ0 + 10;
-        double chairY = tableHeight / 2 + 20;
-
-        for (int dx : new int[]{-1, 1}) {
-            double x0 = dx * (tableWidth / 2 - 20);
-            Point c1 = new Point(x0, chairY, chairZ);
-            Point c2 = new Point(x0 + seatWidth, chairY, chairZ);
-            Point c3 = new Point(x0 + seatWidth, chairY + seatDepth, chairZ);
-            Point c4 = new Point(x0, chairY + seatDepth, chairZ);
-            scene.geometries.add(
-                    new Polygon(c1, c2, c3, c4)
-                            .setEmission(chairColor)
-                            .setMaterial(chairMat)
-            );
-        }
-
-        // Camera
-        Camera camera = Camera.getBuilder()
-                .setRayTracer(scene, RayTracerType.SIMPLE)
-                .setLocation(new Point(0, -600, 200))
-                .setDirection(new Point(0, 0, boardZ), new Vector(0, 1, 0))
-                .setVpSize(400, 400)
-                .setVpDistance(700)
-                .setResolution(800, 800)
-                .build();
-
-        camera.renderImage()
-                .writeToImage("chessboardOnGlassTableWithFluorescent3");
-    }
-
-    @Test
-    void chessboardOnGlassTable_Final2() {
-        Scene scene = new Scene("Chessboard Glass Table")
-                .setAmbientLight(new AmbientLight(new Color(30, 30, 30)));
-
-        // Chessboard
-        int size = 8;
-        double squareSize = 30;
-        double boardZ = -100;
-        Color beige = new Color(245, 245, 220);
-        Color brown = new Color(139, 69, 19);
-        Material mat = new Material().setKD(0.7).setKS(0.3).setNShininess(100);
-
-        for (int row = 0; row < size; row++) {
-            for (int col = 0; col < size; col++) {
-                Color color = ((row + col) % 2 == 0) ? beige : brown;
-                double x0 = (col - size / 2.0) * squareSize;
-                double y0 = (row - size / 2.0) * squareSize;
-                Point p1 = new Point(x0, y0, boardZ + 1);
-                Point p2 = new Point(x0 + squareSize, y0, boardZ + 1);
-                Point p3 = new Point(x0 + squareSize, y0 + squareSize, boardZ + 1);
-                Point p4 = new Point(x0, y0 + squareSize, boardZ + 1);
-                scene.geometries.add(
-                    new Polygon(p1, p2, p3, p4)
-                        .setEmission(color)
-                        .setMaterial(mat)
-                );
-            }
-        }
-
-        // Glass table
-        double tableWidth = size * squareSize + 40;
-        double tableHeight = size * squareSize + 40;
-        double tableZ = boardZ;
-        Color glassColor = new Color(180, 220, 255).reduce(2);
-        Material glassMat = new Material()
-                .setKD(0.1).setKS(0.9).setNShininess(300).setKT(0.7);
-
-        Point t1 = new Point(-tableWidth / 2, -tableHeight / 2, tableZ);
-        Point t2 = new Point(tableWidth / 2, -tableHeight / 2, tableZ);
-        Point t3 = new Point(tableWidth / 2, tableHeight / 2, tableZ);
-        Point t4 = new Point(-tableWidth / 2, tableHeight / 2, tableZ);
-        scene.geometries.add(
-            new Polygon(t1, t2, t3, t4)
-                .setEmission(glassColor)
-                .setMaterial(glassMat)
-        );
-
-        // Table legs
-        double legRadius = 5;
-        double legHeight = 80;
-        double legZ0 = tableZ - legHeight;
-        Material legMat = new Material().setKD(0.1).setKS(0.6).setNShininess(100).setKT(0.3);
-        for (int dx : new int[]{-1, 1}) {
-            for (int dy : new int[]{-1, 1}) {
-                double x = dx * (tableWidth / 2 - 10);
-                double y = dy * (tableHeight / 2 - 10);
-                scene.geometries.add(
-                    new Cylinder(legRadius, new Ray(new Point(x, y, legZ0), new Vector(0, 0, 1)), legHeight)
-                        .setEmission(glassColor)
-                        .setMaterial(legMat)
-                );
-            }
-        }
-
-        // Red shiny floor (large square)
-        double floorZ = legZ0 - 1;
-        double floorWidth = tableWidth + 180;
-        double floorHeight = tableHeight + 180;
-        Color floorColor = new Color(120, 0, 0);
-        Material floorMat = new Material()
-                .setKD(0.3).setKS(0.7).setNShininess(150).setKR(0.4);
-        scene.geometries.add(
-            new Polygon(
-                new Point(-floorWidth / 2, -floorHeight / 2, floorZ),
-                new Point(floorWidth / 2, -floorHeight / 2, floorZ),
-                new Point(floorWidth / 2, floorHeight / 2, floorZ),
-                new Point(-floorWidth / 2, floorHeight / 2, floorZ)
-            ).setEmission(floorColor).setMaterial(floorMat)
-        );
-
-        // big wall in the back (black, shiny) very distnsing from the camara and the nirmal is oppiste to the camera (plane
-        Color wallColor = new Color(0, 0, 0);
-        Material wallMat = new Material().setKD(0.1).setKS(0.2).setNShininess(300);
-        scene.geometries.add(
-            new Plane(
-                new Point(0, 200, -300), // far away from the table
-                new Vector(0, 0, -1)
-            ).setEmission(wallColor).setMaterial(wallMat));
-
-
-
-        // Blue carpet (smaller, above floor)
-        double carpetZ = floorZ + 0.5;
-        double carpetWidth = tableWidth + 40;
-        double carpetHeight = tableHeight + 40;
-        Color carpetColor = new Color(30, 60, 180);
-        Material carpetMat = new Material().setKD(0.9).setKS(0.0).setNShininess(1);
-        scene.geometries.add(
-            new Polygon(
-                new Point(-carpetWidth / 2, -carpetHeight / 2, carpetZ),
-                new Point(carpetWidth / 2, -carpetHeight / 2, carpetZ),
-                new Point(carpetWidth / 2, carpetHeight / 2, carpetZ),
-                new Point(-carpetWidth / 2, carpetHeight / 2, carpetZ)
-            ).setEmission(carpetColor).setMaterial(carpetMat)
-        );
-
-        // Two large chairs, one behind and one in front of the table, both facing the table
-        double chairSeatWidth = 90, chairSeatDepth = 90, chairSeatHeight = 8;
-        double chairLegHeight = 50;
-        double chairLegRadius = 5;
-        double chairZ = tableZ - chairLegHeight;
-        double backrestHeight = 30;
-        Color legColor = new Color(20, 20, 20);
-        Color backrestColor = new Color(100, 50, 20);
-        Material legMatChair = new Material().setKD(0.2).setKS(0.5).setNShininess(50);
-        Material backrestMat = new Material().setKD(0.6).setKS(0.2).setNShininess(30);
-        Material seatMat = new Material().setKD(0.5).setKS(0.2).setNShininess(20);
-
-        // Chair positions: one behind, one in front
-        double[] chairY = { tableHeight / 2 + 60, -tableHeight / 2 - chairSeatDepth - 60 };
-        double[] chairAngle = { 0, 180 }; // 0: facing forward, 180: facing backward
-
-        for (int i = 0; i < 2; i++) {
-            double x0 = -chairSeatWidth / 2;
-            double y0 = chairY[i];
-            double angle = Math.toRadians(chairAngle[i]);
-            // Center of table for rotation
-            double cx = 0, cy = 0;
-            // Rotate chair to face table
-            double cosA = Math.cos(angle), sinA = Math.sin(angle);
-
-            // Helper to rotate a point around the table center
-            java.util.function.BiFunction<Double, Double, Point> rotate = (x, y) ->
-                new Point(
-                    cx + (x - cx) * cosA - (y - cy) * sinA,
-                    cy + (x - cx) * sinA + (y - cy) * cosA,
-                    tableZ
-                );
-
-            // Seat
-            scene.geometries.add(
-                new Polygon(
-                    rotate.apply(x0, y0),
-                    rotate.apply(x0 + chairSeatWidth, y0),
-                    rotate.apply(x0 + chairSeatWidth, y0 + chairSeatDepth),
-                    rotate.apply(x0, y0 + chairSeatDepth)
-                ).setEmission(backrestColor).setMaterial(seatMat)
-            );
-            // Legs (4)
-            for (int lx = 0; lx <= 1; lx++) {
-                for (int ly = 0; ly <= 1; ly++) {
-                    double legX = x0 + lx * chairSeatWidth;
-                    double legY = y0 + ly * chairSeatDepth;
-                    Point legPos = rotate.apply(legX, legY);
-                    scene.geometries.add(
-                        new Cylinder(
-                            chairLegRadius,
-                            new Ray(new Point(legPos.getX(), legPos.getY(), chairZ), new Vector(0, 0, 1)),
-                            chairLegHeight
-                        ).setEmission(legColor).setMaterial(legMatChair)
-                    );
-                }
-            }
-        }
-
-
-        // Fluorescent lamps (lower, visible)
-        double lampRadius = 4;
-        double lampLength = tableWidth * 0.8;
-        double lampZ = tableZ + 150;
-        double lampY1 = -tableHeight / 10;
-        double lampY2 = tableHeight / 10;
-        Material lampMat = new Material().setKD(0.05).setKS(0.9).setNShininess(200).setKT(0.6);
-
-        for (double lampY : new double[]{lampY1, lampY2}) {
-            Point lampStart = new Point(-lampLength / 2, lampY, lampZ);
-            Vector lampDir = new Vector(1, 0, 0);
-            scene.geometries.add(
-                new Cylinder(lampRadius, new Ray(lampStart, lampDir), lampLength)
-                    .setEmission(new Color(220, 220, 255))
-                    .setMaterial(lampMat)
-            );
-            for (int i = 0; i < 5; i++) {
-                double frac = (i + 0.5) / 5.0;
-                Point lightPos = lampStart.add(lampDir.scale(lampLength * frac));
-                scene.lights.add(
-                    new PointLight(new Color(200, 200, 200), lightPos)
-                        .setKL(0.0005).setKQ(0.0001)
-                );
-            }
-        }
-
-        // Camera
-        Camera camera = Camera.getBuilder()
-                .setRayTracer(scene, RayTracerType.SIMPLE)
-                .setLocation(new Point(0, -600, 200))
-                .setDirection(new Point(0, 0, boardZ), new Vector(0, 1, 0))
-                .setVpSize(400, 400)
-                .setVpDistance(700)
-                .setResolution(800, 800)
-                .build();
-
-        camera.renderImage()
-                .writeToImage("chessboardOnGlassTable_Final");
-    }
-
-=======
->>>>>>> 30708790
     @Test
     void chessboardOnGlassTable_Final() {
         Scene scene = new Scene("Chessboard Glass Table")
@@ -1342,228 +700,4 @@
                 .writeToImage("chessboardOnGlassTable_Final");
     }
 
-
-    @Test
-    void infiniteMirrorsWithPerson() {
-        Scene scene = new Scene("Infinite Mirrors")
-                .setAmbientLight(new AmbientLight(new Color(30, 30, 30)));
-
-        // Mirror parameters
-        double mirrorWidth = 200, mirrorHeight = 300, mirrorThickness = 5;
-        double mirrorDistance = 200;
-        double mirrorZ = 0;
-        double mirrorY1 = -mirrorDistance / 2;
-        double mirrorY2 = mirrorDistance / 2 + 50;
-
-        // Brown rectangle (wooden frame)
-        Color frameColor = new Color(70, 35, 35);
-        Material frameMat = new Material().setKD(0.5).setKS(0.2).setNShininess(50);
-
-        // Gray mirror (fully reflective)
-        Color mirrorColor = new Color(0, 0, 0);
-        Material mirrorMat = new Material().setKD(0.1).setKS(0.4).setNShininess(300).setKR(1); // reflective
-
-        // Mirror 1 (at y = mirrorY1)
-        scene.geometries.add(
-            // Frame
-            new Polygon(
-                new Point(-mirrorWidth / 2, mirrorY1, mirrorZ),
-                new Point(mirrorWidth / 2, mirrorY1, mirrorZ),
-                new Point(mirrorWidth / 2, mirrorY1, mirrorZ + mirrorHeight),
-                new Point(-mirrorWidth / 2, mirrorY1, mirrorZ + mirrorHeight)
-            ).setEmission(frameColor).setMaterial(frameMat),
-            // Mirror surface
-            new Polygon(
-                new Point(-mirrorWidth / 2 + 5, mirrorY1 + 0.1, mirrorZ + 5),
-                new Point(mirrorWidth / 2 - 5, mirrorY1 + 0.1, mirrorZ + 5),
-                new Point(mirrorWidth / 2 - 5, mirrorY1 + 0.1, mirrorZ + mirrorHeight - 5),
-                new Point(-mirrorWidth / 2 + 5, mirrorY1 + 0.1, mirrorZ + mirrorHeight - 5)
-            ).setEmission(mirrorColor).setMaterial(mirrorMat)
-        );
-
-        // Mirror 2 (at y = mirrorY2)
-        scene.geometries.add(
-            // Frame
-            new Polygon(
-                new Point(-mirrorWidth / 2, mirrorY2, mirrorZ),
-                new Point(mirrorWidth / 2, mirrorY2, mirrorZ),
-                new Point(mirrorWidth / 2, mirrorY2, mirrorZ + mirrorHeight),
-                new Point(-mirrorWidth / 2, mirrorY2, mirrorZ + mirrorHeight)
-            ).setEmission(frameColor).setMaterial(frameMat),
-            // Mirror surface
-            new Polygon(
-                new Point(-mirrorWidth / 2 + 5, mirrorY2 - 0.1, mirrorZ + 5),
-                new Point(mirrorWidth / 2 - 5, mirrorY2 - 0.1, mirrorZ + 5),
-                new Point(mirrorWidth / 2 - 5, mirrorY2 - 0.1, mirrorZ + mirrorHeight - 5),
-                new Point(-mirrorWidth / 2 + 5, mirrorY2 - 0.1, mirrorZ + mirrorHeight - 5)
-            ).setEmission(mirrorColor).setMaterial(mirrorMat)
-        );
-
-        // Person parameters (centered at y=0, z=ground)
-        double personY = 0;
-        double personZ = 10;
-        double bodyHeight = 80;
-        double bodyWidth = 20;
-        double bodyDepth = 10;
-        double legHeight = 40;
-        double legRadius = 5;
-        double armLength = 35;
-        double armRadius = 4;
-        double headRadius = 13;
-        double neckRadius = 4;
-        double neckHeight = 8;
-        double shoeRadius = 6;
-        double eyeRadius = 2.5;
-        double pupilRadius = 1.2;
-
-        // Colors
-        Color skinColor = new Color(80, 30, 30);
-        Color blue = new Color(30, 60, 180);
-        Color green = new Color(40, 180, 40);
-        Color black = new Color(20, 20, 20);
-        Color white = new Color(240, 240, 240);
-        Color red = new Color(200, 30, 30);
-
-        // Materials
-        Material matte = new Material().setKD(0.7).setKS(0.1).setNShininess(20);
-
-        // Shoes (spheres)
-        scene.geometries.add(
-            new Sphere(new Point(-bodyWidth / 3, personY, personZ), shoeRadius).setEmission(black).setMaterial(matte),
-            new Sphere(new Point(bodyWidth / 3, personY, personZ), shoeRadius).setEmission(black).setMaterial(matte)
-        );
-
-        // Legs (blue cylinders)
-        scene.geometries.add(
-            new Cylinder(legRadius, new Ray(new Point(-bodyWidth / 3, personY, personZ + shoeRadius), new Vector(0, 0, 1)), legHeight).setEmission(blue).setMaterial(matte),
-            new Cylinder(legRadius, new Ray(new Point(bodyWidth / 3, personY, personZ + shoeRadius), new Vector(0, 0, 1)), legHeight).setEmission(blue).setMaterial(matte)
-        );
-
-        // Body (green box)
-       // Body (green box, full 3D rectangular prism)
-        double bodyZ = personZ + shoeRadius + legHeight;
-        Material shirtMat = new Material().setKD(0.7).setKS(0.1).setNShininess(20).setKT(0); // Opaque green
-
-       double x1 = -bodyWidth / 2, x2 = bodyWidth / 2;
-       double y1 = personY - bodyDepth / 2, y2 = personY + bodyDepth / 2;
-       double z1 = bodyZ, z2 = bodyZ + bodyHeight;
-
-       // Shirt color and material (same as arms)
-        Color shirtColor = green;
-
-        // Shirt as a closed box (all 6 faces)
-        scene.geometries.add(
-            // Front (chest)
-            new Polygon(
-                new Point(x1, y1, z1), new Point(x2, y1, z1), new Point(x2, y2, z1), new Point(x1, y2, z1)
-            ).setEmission(shirtColor).setMaterial(shirtMat),
-            // Back
-            new Polygon(
-                new Point(x1, y1, z2), new Point(x2, y1, z2), new Point(x2, y2, z2), new Point(x1, y2, z2)
-            ).setEmission(shirtColor).setMaterial(shirtMat),
-            // Left
-            new Polygon(
-                new Point(x1, y1, z1), new Point(x1, y2, z1), new Point(x1, y2, z2), new Point(x1, y1, z2)
-            ).setEmission(shirtColor).setMaterial(shirtMat),
-            // Right
-            new Polygon(
-                new Point(x2, y1, z1), new Point(x2, y2, z1), new Point(x2, y2, z2), new Point(x2, y1, z2)
-            ).setEmission(shirtColor).setMaterial(shirtMat),
-            // Top (shoulders)
-            new Polygon(
-                new Point(x1, y2, z1), new Point(x2, y2, z1), new Point(x2, y2, z2), new Point(x1, y2, z2)
-            ).setEmission(shirtColor).setMaterial(shirtMat),
-            // Bottom
-            new Polygon(
-                new Point(x1, y1, z1), new Point(x2, y1, z1), new Point(x2, y1, z2), new Point(x1, y1, z2)
-            ).setEmission(shirtColor).setMaterial(shirtMat)
-        );
-
-        // Arms (cylinders, left and right)
-        double armZ = bodyZ + bodyHeight * 0.7;
-        scene.geometries.add(
-            new Cylinder(armRadius, new Ray(new Point(-bodyWidth / 2, personY, armZ), new Vector(-1, 0, 0)), armLength).setEmission(green).setMaterial(matte),
-            new Cylinder(armRadius, new Ray(new Point(bodyWidth / 2, personY, armZ), new Vector(1, 0, 0)), armLength).setEmission(green).setMaterial(matte)
-        );
-
-        // Hands (skin spheres)
-        scene.geometries.add(
-            new Sphere(new Point(-bodyWidth / 2 - armLength, personY, armZ), armRadius * 1.2).setEmission(skinColor).setMaterial(matte),
-            new Sphere(new Point(bodyWidth / 2 + armLength, personY, armZ), armRadius * 1.2).setEmission(skinColor).setMaterial(matte)
-        );
-
-        // Neck (small skin cylinder)
-        double neckZ = bodyZ + bodyHeight;
-        scene.geometries.add(
-            new Cylinder(neckRadius, new Ray(new Point(0, personY, neckZ), new Vector(0, 0, 1)), neckHeight).setEmission(skinColor).setMaterial(matte)
-        );
-
-        // Head (skin sphere)
-        double headZ = neckZ + neckHeight + headRadius;
-        scene.geometries.add(
-            new Sphere(new Point(0, personY, headZ), 13).setEmission(skinColor).setMaterial(matte)
-        );
-
-        // Eyes (white cylinders, then pupils)
-        double eyeZ = headZ + 2;
-        double eyeY = personY + 6;
-        double eyeX = 7;
-        double eyeLength = 6;
-        scene.geometries.add(
-            new Cylinder(eyeRadius + 1, new Ray(new Point(-eyeX, eyeY, eyeZ), new Vector(0, 1, 0)), eyeLength).setEmission(white).setMaterial(matte),
-            new Cylinder(eyeRadius +1, new Ray(new Point(eyeX, eyeY, eyeZ), new Vector(0, 1, 0)), eyeLength).setEmission(white).setMaterial(matte),
-            new Cylinder(pupilRadius-1, new Ray(new Point(-eyeX, eyeY + eyeLength - 3, eyeZ), new Vector(0, 1, 0)), 2.5).setEmission(black).setMaterial(matte),
-            new Cylinder(pupilRadius-1, new Ray(new Point(eyeX, eyeY + eyeLength - 3, eyeZ), new Vector(0, 1, 0)), 2.5).setEmission(black).setMaterial(matte)
-        );
-
-        // Mouth (red triangle)
-        scene.geometries.add(
-            new Triangle(
-                new Point(-4, personY + 10, headZ - 7),
-                new Point(4, personY + 10, headZ - 7),
-                new Point(0, personY + 10, headZ - 2)
-            ).setEmission(red).setMaterial(matte)
-        );
-
-        // Kippah (small blue sphere on top back of head)
-        double kippahRadius = 6;
-        scene.geometries.add(
-                new Sphere(
-                        new Point(0, personY - headRadius + kippahRadius / 2, headZ + headRadius - kippahRadius / 2), 6).setEmission(blue).setMaterial(matte)
-        );
-
-
-
-        // Lighting
-        scene.lights.add(
-            new PointLight(new Color(255, 255 ,255), new Point(30, 100, 300)).setKL(0.0005).setKQ(0.0001)
-        );
-
-        // floor
-        double floorZ = -50;
-        scene.geometries.add(
-            new Plane(new Point(0,0,-50), new Vector(0, 0, 1)
-            ).setEmission(new Color(200, 200, 200)).setMaterial(new Material().setKD(0.5).setKS(0.1).setNShininess(20).setKR(0.5)
-        ));
-
-        // Camera: just behind the eyes, looking at the mirror at y=mirrorY2, with a small vpDistance
-        Point cameraLoc = new Point(-50, eyeY + 8, eyeZ);
-        Point lookAt = new Point(50, mirrorY2, eyeZ); // looking at the far mirror
-        Vector up = new Vector(0, 0, 1);
-
-        Camera camera = Camera.getBuilder()
-                .setRayTracer(scene, RayTracerType.SIMPLE)
-                .setLocation(cameraLoc)
-                .setDirection(lookAt, up)
-                .setVpSize(100, 150)
-                .setVpDistance(30)
-                .setResolution(2000, 2000)
-                .setFocalDistance(cameraLoc.distance(lookAt))
-                .setApertureRadius(2)
-                .setDofSamples(10)
-                .build();
-
-        camera.renderImage()
-                .writeToImage("infiniteMirrorsWithPerson");
-    }
 }