--- conflicted
+++ resolved
@@ -7,10 +7,6 @@
 import geometries.*;
 import primitives.Color;
 import primitives.Material;
-
-import java.util.ArrayList;
-import java.util.LinkedList;
-import java.util.List;
 
 /**
  * Test class for Depth of Field rendering using Camera Builder.
@@ -47,23 +43,12 @@
                 .setFocalDistance(new Point(15, 0, 150).distance(new Point(0, 0, 0)))
                 .setDofSamples(50)
                 .setASSdepthDOF(4)
-<<<<<<< HEAD
-                .setAaSamples(36)
-                //.setDofSamples(81)
-                //.setAaSamples(36)
-                .setASSdepth(10)
-=======
->>>>>>> 82ed2641
                 .setMultithreading(8)
                 .setDebugPrint(0.1)
                 .build();
 
         camera.renderImage()
-<<<<<<< HEAD
-                .writeToImage("_testAA_36");
-=======
                 .writeToImage("_testASS4_CORNERS_DOF4");
->>>>>>> 82ed2641
     }
 
     // This code replaces all cylinders with rectangular boxes, updates skin color, adds shoulders,
@@ -427,77 +412,39 @@
         scene.geometries.add(
                 new Plane(new Point(0, -20, 0), new Vector(0, 1, 0))
                         .setEmission(new Color(30, 30, 30))  // Darker floor
-                        .setMaterial(new Material().setKD(0.18).setKS(0.5).setNShininess(200)
-                                .setKR(0.08))
-        );
-
-        // Hexagonal rug on the floor
-        scene.geometries.add(
-                new Polygon(
-                        new Point(-30, -19.999998, 0),
-                        new Point(0, -19.999998, 15),
-                        new Point(30, -19.999998, 0),
-                        new Point(30, -19.999998, -20),
-                        new Point(0, -19.999998, -40),
-                        new Point(-30, -19.999998, -20)
-                ).setEmission(new Color(129, 70, 80))  // Darker rug
-                        .setMaterial(matte)
-        );
-
-        scene.geometries.add(
-                new Circle(50, new Point(0, -19.999999, -20), new Vector(0, 1, 0))
-                        .setEmission(new Color(34, 48, 60))  // Darker circle rug
-                        .setMaterial(matte)
-        );
+                        .setMaterial(new Material().setKR(0.3).setKS(0.8).setNShininess(100))
+        );
+
         // Background plane
         scene.geometries.add(
                 new Plane(new Point(0, 0, -200), new Vector(0, 0, 1))
-                        .setEmission(new Color(50, 20, 25))  // Darker background
+                        .setEmission(new Color(20, 20, 25))  // Darker background
                         .setMaterial(new Material().setKD(0.8))
         );
 
         // Lighting setup - Significantly reduced light intensities
 
-        List<Color> sceneColors = new ArrayList<>();
-        sceneColors.add(Color.RED);  // Red light
-        sceneColors.add(Color.ORANGE); // Orange light
-        sceneColors.add(Color.YELLOW); // Yellow light
-        sceneColors.add(Color.GREEN);  // Green light
-        sceneColors.add(Color.BLUE);  // Blue light
-
-        for (int i = 0; i < 5; i++) {
-            if (i == 2) continue; // Skip the middle light to avoid redundancy
-            scene.lights.add(
-                    new SpotLight(sceneColors.get(i).scale(10), new Point(-40 + 20 * i, 50, 70), new Point(80 - 40 * i, -20, -30).subtract(new Point(-40 + 20 * i, 50, 70)))
-                            .setNarrowBeam(200).setKL(0.0005).setKQ(0.000001)
-            );
-        }
-
-        scene.lights.add(
-                new SpotLight(Color.WHITE, new Point(0, 200, 70), new Point(0, -20, -160).subtract(new Point(0, 200, 70)))
-                        .setKL(0.0005).setKQ(0.00001)
-        );
-        /*scene.lights.add(new SpotLight(new Color(400, 300, 300), new Point(-50, 50, -50),  // Reduced from 1000
-                    new Vector(1, -1, -1)).setKL(0.0004).setKQ(0.004)); // Increased attenuation
+        scene.lights.add(new SpotLight(new Color(400, 300, 300), new Point(-50, 50, -50),  // Reduced from 1000
+                    new Vector(1, -1, -1)).setKL(0.0004).setKQ(0.0004)); // Increased attenuation
         scene.lights.add(new PointLight(new Color(300, 400, 300), new Point(50, 50, -50))  // Reduced from 1000
-                    .setKL(0.0004).setKQ(0.004)); // Increased attenuation*/
-        //scene.lights.add(new DirectionalLight(new Color(150, 150, 200), new Vector(0, -1, -1)));  // Reduced from 800
+                    .setKL(0.0004).setKQ(0.0004)); // Increased attenuation
+        scene.lights.add(new DirectionalLight(new Color(150, 150, 200), new Vector(0, -1, -1)));  // Reduced from 800
 
 
         // Camera setup
         Camera camera = Camera.getBuilder()
                 .setRayTracer(scene, RayTracerType.SIMPLE)
-                .setLocation(new Point(0, 20, 70))
-                .setDirection(new Vector(0, -0.2, -1.5))
+                .setLocation(new Point(0, 20, 50))
+                .setDirection(new Vector(0, -0.2, -1))
                 .setVpDistance(150)
                 .setVpSize(200, 200)
                 .setResolution(1000, 1000)
-                //.setAaSamples(81)
-                //.setASSdepth(4)
+                .setAaSamples(81)
+                .setASSdepth(4)
                 .setMultithreading(8)
                 .setDebugPrint(1)
-                .setDofSamples(81)
-                .setFocalDistance(new Point(0, 0, -50).distance(new Point(0, 20, 50))) // Focal distance to the main sphere
+                .setDofSamples(50)
+                .setFocalDistance(new Point(0, 0, -100).distance(new Point(0, 20, 50))) // Focal distance to the main sphere
                 .setApertureRadius(2.0)
                 .build();
 
@@ -603,11 +550,12 @@
                 .setVpSize(200, 200)
                 .setResolution(1000, 1000)
                 //.setAaSamples(81)
-                .setMultithreading(8)
+                //.setMultithreading(8)
                 .setDebugPrint(1)
-                //.setDofSamples(10)
+                .setDofSamples(10)
                 .setFocalDistance(new Point(0, 0, -100).distance(new Point(0, 30, 50)))
                 .setApertureRadius(5)
+                .setASSdepthDOF(4)
                 //.setASSdepth(2)
                 .build();
 
